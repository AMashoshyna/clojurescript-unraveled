--- conflicted
+++ resolved
@@ -4,21 +4,12 @@
 * [Про цю книгу](/manuscript/01-About-this-book.md)
 * [Вступ](/manuscript/02-Introduction.md)
 * Мова (основи)
-<<<<<<< HEAD
-  * Перші кроки з Lisp–синтаксисом
-  * Базові типи даних
-  * Змінні
-  * Функції
-  * Керування потоком виконання
-  * Істинність
-=======
   * [Перші кроки з Lisp–синтаксисом](/manuscript/03-01-First-steps-with-Lisp-syntax.md)
   * [Базові типи даних](/manuscript/03-02-The-base-data-types.md)
-  * [Вари](/manuscript/03-03-Vars.md)
+  * [Змінні](/manuscript/03-03-Vars.md)
   * [Функції](/manuscript/03-04-Functions.md)
   * [Керування потоком виконання](/manuscript/03-05-Flow-control.md)
   * [Істинність](/manuscript/03-06-Truthiness.md)
->>>>>>> 964d536f
   * Локальні зв'язування, блоки та цикли
   * Типи колекцій
   * Деструктурування
